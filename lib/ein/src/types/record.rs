--- conflicted
+++ resolved
@@ -8,24 +8,13 @@
 #[derive(Clone, Debug, Derivative, Deserialize, Serialize)]
 #[derivative(Eq, Hash, Ord, PartialEq, PartialOrd)]
 pub struct Record {
-<<<<<<< HEAD
-    // Record ID's are enough to compare them because they are unique among packages.
-    id: Option<String>,
+    name: String,
     #[derivative(
         Hash = "ignore",
         Ord = "ignore",
         PartialEq = "ignore",
         PartialOrd = "ignore"
     )]
-=======
-    // Record names are enough to compare them and elements are not normalized
-    // possibly.
-    name: String,
-    #[derivative(Hash = "ignore")]
-    #[derivative(Ord = "ignore")]
-    #[derivative(PartialEq = "ignore")]
-    #[derivative(PartialOrd = "ignore")]
->>>>>>> 577d44b4
     elements: BTreeMap<String, Type>,
     source_information: Rc<SourceInformation>,
 }
