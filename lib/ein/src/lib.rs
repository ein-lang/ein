--- conflicted
+++ resolved
@@ -8,13 +8,8 @@
 
 pub use ast::{Import, ModuleInterface, UnresolvedModule};
 pub use compile::{
-<<<<<<< HEAD
-    compile, CompileConfiguration, ListTypeConfiguration, StringTypeConfiguration,
-    SystemTypeConfiguration,
-=======
     compile, BuiltinConfiguration, CompileConfiguration, ListTypeConfiguration,
-    StringTypeConfiguration,
->>>>>>> dbee548a
+    StringTypeConfiguration, SystemTypeConfiguration,
 };
 pub use package::Package;
 pub use parse::{parse, ParseError};
