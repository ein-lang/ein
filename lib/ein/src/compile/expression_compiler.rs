use super::boolean_compiler::BooleanCompiler;
use super::error::CompileError;
use super::last_result_type_calculator::LastResultTypeCalculator;
use super::none_compiler::NoneCompiler;
use super::reference_type_resolver::ReferenceTypeResolver;
use super::transform::{
    BooleanOperationTransformer, EqualOperationTransformer, FunctionTypeCoercionTransformer,
    ListLiteralTransformer, NotEqualOperationTransformer,
};
use super::type_compiler::TypeCompiler;
use super::union_tag_calculator::UnionTagCalculator;
use super::variable_compiler::VariableCompiler;
use crate::ast::*;
use crate::types::{self, Type};
use std::convert::TryInto;
use std::sync::Arc;

pub struct ExpressionCompilerSet {
    pub boolean_compiler: Arc<BooleanCompiler>,
    pub none_compiler: Arc<NoneCompiler>,
    pub variable_compiler: Arc<VariableCompiler>,
}

pub struct ExpressionTransformerSet {
    pub equal_operation_transformer: Arc<EqualOperationTransformer>,
    pub not_equal_operation_transformer: Arc<NotEqualOperationTransformer>,
    pub list_literal_transformer: Arc<ListLiteralTransformer>,
    pub boolean_operation_transformer: Arc<BooleanOperationTransformer>,
    pub function_type_coercion_transformer: Arc<FunctionTypeCoercionTransformer>,
}

pub struct ExpressionCompiler {
    expression_compiler_set: Arc<ExpressionCompilerSet>,
    expression_transformer_set: Arc<ExpressionTransformerSet>,
    reference_type_resolver: Arc<ReferenceTypeResolver>,
    last_result_type_calculator: Arc<LastResultTypeCalculator>,
    union_tag_calculator: Arc<UnionTagCalculator>,
    type_compiler: Arc<TypeCompiler>,
}

impl ExpressionCompiler {
    pub fn new(
        expression_compiler_set: Arc<ExpressionCompilerSet>,
        expression_transformer_set: Arc<ExpressionTransformerSet>,
        reference_type_resolver: Arc<ReferenceTypeResolver>,
        last_result_type_calculator: Arc<LastResultTypeCalculator>,
        union_tag_calculator: Arc<UnionTagCalculator>,
        type_compiler: Arc<TypeCompiler>,
    ) -> Arc<Self> {
        Self {
            expression_compiler_set,
            expression_transformer_set,
            reference_type_resolver,
            last_result_type_calculator,
            union_tag_calculator,
            type_compiler,
        }
        .into()
    }

    pub fn compile(&self, expression: &Expression) -> Result<ssf::ir::Expression, CompileError> {
        Ok(match expression {
            Expression::Application(application) => ssf::ir::FunctionApplication::new(
                self.compile(application.function())?,
                self.compile(application.argument())?,
            )
            .into(),
            Expression::Boolean(boolean) => self
                .expression_compiler_set
                .boolean_compiler
                .compile(boolean.value())
                .into(),
            Expression::Case(case) => self.compile_case(case)?,
            Expression::If(if_) => ssf::ir::AlgebraicCase::new(
                self.type_compiler.compile_boolean(),
                self.compile(if_.condition())?,
                vec![
                    ssf::ir::AlgebraicAlternative::new(
                        ssf::ir::Constructor::new(self.type_compiler.compile_boolean(), 0),
                        vec![],
                        self.compile(if_.else_())?,
                    ),
                    ssf::ir::AlgebraicAlternative::new(
                        ssf::ir::Constructor::new(self.type_compiler.compile_boolean(), 1),
                        vec![],
                        self.compile(if_.then())?,
                    ),
                ],
                None,
            )
            .into(),
            Expression::Let(let_) => match let_.definitions()[0] {
                Definition::FunctionDefinition(_) => self.compile_let_recursive(let_)?.into(),
                Definition::VariableDefinition(_) => self.compile_let(let_)?,
            },
            Expression::None(_) => self.expression_compiler_set.none_compiler.compile().into(),
            Expression::List(list) => self.compile(
                &self
                    .expression_transformer_set
                    .list_literal_transformer
                    .transform(list),
            )?,
            Expression::ListCase(_) => todo!(),
            Expression::Number(number) => ssf::ir::Primitive::Float64(number.value()).into(),
            Expression::Operation(operation) => {
                let type_ = self.reference_type_resolver.resolve(operation.type_())?;

                if operation.operator() == Operator::Equal && !matches!(type_, Type::Number(_)) {
                    self.compile(
                        &self
                            .expression_transformer_set
                            .equal_operation_transformer
                            .transform(operation)?,
                    )?
                } else if operation.operator() == Operator::NotEqual {
                    self.compile(
                        &self
                            .expression_transformer_set
                            .not_equal_operation_transformer
                            .transform(operation),
                    )?
                } else {
                    match operation.operator() {
                        Operator::Add
                        | Operator::Subtract
                        | Operator::Multiply
                        | Operator::Divide
                        | Operator::Equal
                        | Operator::NotEqual
                        | Operator::LessThan
                        | Operator::LessThanOrEqual
                        | Operator::GreaterThan
                        | Operator::GreaterThanOrEqual => {
                            let compiled = ssf::ir::Operation::new(
                                operation.operator().try_into().unwrap(),
                                self.compile(operation.lhs())?,
                                self.compile(operation.rhs())?,
                            );

                            if matches!(
                                operation.operator(),
                                Operator::Add
                                    | Operator::Subtract
                                    | Operator::Multiply
                                    | Operator::Divide
                            ) {
                                compiled.into()
                            } else {
                                self.expression_compiler_set
                                    .boolean_compiler
                                    .compile_conversion(compiled)
                            }
                        }
                        Operator::And | Operator::Or => self.compile(
                            &self
                                .expression_transformer_set
                                .boolean_operation_transformer
                                .transform(operation),
                        )?,
                    }
                }
            }
            Expression::RecordConstruction(record) => ssf::ir::ConstructorApplication::new(
                ssf::ir::Constructor::new(
                    self.type_compiler
                        .compile(record.type_())?
                        .into_algebraic()
                        .unwrap(),
                    0,
                ),
                record
                    .elements()
                    .iter()
                    .map(|(_, expression)| self.compile(expression))
                    .collect::<Result<_, _>>()?,
            )
            .into(),
            Expression::RecordElementOperation(operation) => {
                let algebraic_type = self
                    .type_compiler
                    .compile(operation.type_())?
                    .into_algebraic()
                    .unwrap();

                ssf::ir::AlgebraicCase::new(
                    algebraic_type.clone(),
                    self.compile(operation.argument())?,
                    vec![ssf::ir::AlgebraicAlternative::new(
                        ssf::ir::Constructor::new(algebraic_type, 0),
                        self.reference_type_resolver
                            .resolve(operation.type_())?
                            .to_record()
                            .unwrap()
                            .elements()
                            .keys()
                            .map(|key| {
                                if key == operation.key() {
                                    operation.variable().into()
                                } else {
                                    format!("${}", key)
                                }
                            })
                            .collect(),
                        self.compile(operation.expression())?,
                    )],
                    None,
                )
                .into()
            }
            Expression::TypeCoercion(coercion) => {
                if coercion.to().is_function() {
                    self.compile(
                        &self
                            .expression_transformer_set
                            .function_type_coercion_transformer
                            .transform(coercion)?,
                    )?
                } else {
                    let from_type = self.reference_type_resolver.resolve(coercion.from())?;
                    let to_type = self
                        .type_compiler
                        .compile(coercion.to())?
                        .into_algebraic()
                        .unwrap();
                    let argument = self.compile(coercion.argument())?;

                    match &from_type {
                        Type::Any(_) => argument,
                        Type::Boolean(_)
                        | Type::Function(_)
                        | Type::List(_)
                        | Type::None(_)
                        | Type::Number(_)
                        | Type::Record(_) => {
                            if coercion.to().is_any() {
                                ssf::ir::Bitcast::new(
                                    ssf::ir::ConstructorApplication::new(
                                        ssf::ir::Constructor::new(
                                            self.type_compiler
                                                .compile(
                                                    &types::Union::new(
                                                        vec![from_type.clone()],
                                                        coercion.to().source_information().clone(),
                                                    )
                                                    .into(),
                                                )?
                                                .into_algebraic()
                                                .unwrap(),
                                            self.union_tag_calculator.calculate(&from_type)?,
                                        ),
                                        vec![argument],
                                    ),
                                    to_type,
                                )
                                .into()
                            } else {
                                ssf::ir::ConstructorApplication::new(
                                    ssf::ir::Constructor::new(
                                        to_type,
                                        self.union_tag_calculator.calculate(&from_type)?,
                                    ),
                                    vec![argument],
                                )
                                .into()
                            }
                        }
                        Type::Union(_) => ssf::ir::Bitcast::new(argument, to_type).into(),
                        Type::Reference(_) | Type::Unknown(_) | Type::Variable(_) => unreachable!(),
                    }
                }
            }
            Expression::Variable(variable) => self
                .expression_compiler_set
                .variable_compiler
                .compile(&variable),
            Expression::RecordUpdate(_) => unreachable!(),
        })
    }

    fn compile_let_recursive(&self, let_: &Let) -> Result<ssf::ir::LetRecursive, CompileError> {
        let function_definitions = let_
            .definitions()
            .iter()
            .map(|definition| match definition {
                Definition::FunctionDefinition(function_definition) => Ok(function_definition),
                Definition::VariableDefinition(variable_definition) => {
                    Err(CompileError::MixedDefinitionsInLet(
                        variable_definition.source_information().clone(),
                    ))
                }
            })
            .collect::<Result<Vec<&FunctionDefinition>, _>>()?;

        Ok(ssf::ir::LetRecursive::new(
            function_definitions
                .iter()
                .map(|function_definition| {
                    let type_ = function_definition
                        .type_()
                        .to_function()
                        .expect("function type");

                    Ok(ssf::ir::Definition::new(
                        function_definition.name(),
                        function_definition
                            .arguments()
                            .iter()
                            .zip(type_.arguments())
                            .map(|(name, type_)| {
                                Ok(ssf::ir::Argument::new(
                                    name.clone(),
                                    self.type_compiler.compile(type_)?,
                                ))
                            })
                            .collect::<Result<_, CompileError>>()?,
                        self.compile(function_definition.body())?,
                        self.type_compiler.compile(
                            &self.last_result_type_calculator.calculate(
                                function_definition.type_(),
                                function_definition.arguments().len(),
                            )?,
                        )?,
                    ))
                })
                .collect::<Result<Vec<_>, CompileError>>()?,
            self.compile(let_.expression())?,
        ))
    }

    fn compile_let(&self, let_: &Let) -> Result<ssf::ir::Expression, CompileError> {
        let variable_definitions = let_
            .definitions()
            .iter()
            .map(|definition| match definition {
                Definition::FunctionDefinition(function_definition) => {
                    Err(CompileError::MixedDefinitionsInLet(
                        function_definition.source_information().clone(),
                    ))
                }
                Definition::VariableDefinition(variable_definition) => Ok(variable_definition),
            })
            .collect::<Result<Vec<_>, _>>()?;

        variable_definitions.iter().rev().fold(
            self.compile(let_.expression()),
            |expression, variable_definition| {
                Ok(ssf::ir::Let::new(
                    variable_definition.name(),
                    self.type_compiler.compile(variable_definition.type_())?,
                    self.compile(variable_definition.body())?,
                    expression?,
                )
                .into())
            },
        )
    }

    fn compile_case(&self, case: &Case) -> Result<ssf::ir::Expression, CompileError> {
        if !case.type_().is_any() && !case.type_().is_union() {
            return Err(CompileError::CaseArgumentTypeInvalid(
                case.source_information().clone(),
            ));
        }

        let argument_type = if case.type_().is_any() {
            self.type_compiler
                .compile_union_for_case(case.alternatives().iter().map(Alternative::type_))?
        } else {
            self.type_compiler
                .compile(case.type_())?
                .into_algebraic()
                .unwrap()
        };

        Ok(ssf::ir::Let::new(
            case.name(),
            self.type_compiler.compile(case.type_())?,
            self.compile(case.argument())?,
            ssf::ir::AlgebraicCase::new(
                argument_type.clone(),
                if case.type_().is_any() {
                    ssf::ir::Expression::from(ssf::ir::Bitcast::new(
                        ssf::ir::Variable::new(case.name()),
                        argument_type.clone(),
                    ))
                } else {
                    ssf::ir::Variable::new(case.name()).into()
                },
                case.alternatives()
                    .iter()
                    .take_while(|alternative| !alternative.type_().is_any())
                    .map(|alternative| {
                        match self.reference_type_resolver.resolve(alternative.type_())? {
                            Type::Boolean(_)
                            | Type::Function(_)
                            | Type::List(_)
                            | Type::None(_)
                            | Type::Number(_)
                            | Type::Record(_) => Ok(vec![ssf::ir::AlgebraicAlternative::new(
                                ssf::ir::Constructor::new(
                                    argument_type.clone(),
                                    self.union_tag_calculator.calculate(alternative.type_())?,
                                ),
                                vec![case.name().into()],
                                self.compile(alternative.expression())?,
                            )]),
                            Type::Union(union_type) => {
                                let alternative_type =
                                    self.type_compiler.compile_union(&union_type)?;

                                union_type
                                    .types()
                                    .iter()
                                    .map(|type_| {
                                        Ok(ssf::ir::AlgebraicAlternative::new(
                                            ssf::ir::Constructor::new(
                                                argument_type.clone(),
                                                self.union_tag_calculator.calculate(type_)?,
                                            ),
                                            vec![case.name().into()],
                                            ssf::ir::Let::new(
                                                case.name(),
                                                alternative_type.clone(),
                                                ssf::ir::ConstructorApplication::new(
                                                    ssf::ir::Constructor::new(
                                                        alternative_type.clone(),
                                                        self.union_tag_calculator
                                                            .calculate(type_)?,
                                                    ),
                                                    vec![ssf::ir::Variable::new(case.name())
                                                        .into()],
                                                ),
                                                self.compile(alternative.expression())?,
                                            ),
                                        ))
                                    })
                                    .collect()
                            }
                            Type::Any(_)
                            | Type::Reference(_)
                            | Type::Unknown(_)
                            | Type::Variable(_) => unreachable!(),
                        }
                    })
                    .collect::<Result<Vec<_>, CompileError>>()?
                    .into_iter()
                    .flatten()
                    .collect(),
                case.alternatives()
                    .iter()
                    .find(|alternative| alternative.type_().is_any())
                    .map(|alternative| -> Result<_, CompileError> {
                        Ok(ssf::ir::DefaultAlternative::new(
                            "",
                            self.compile(alternative.expression())?,
                        ))
                    })
                    .transpose()?,
            ),
        )
        .into())
    }
}

#[cfg(test)]
mod tests {
<<<<<<< HEAD
    use super::super::boolean_compiler::BooleanCompiler;
    use super::super::error::CompileError;
    use super::super::list_type_configuration::LIST_TYPE_CONFIGURATION;
    use super::super::reference_type_resolver::ReferenceTypeResolver;
    use super::super::transform::{
        BooleanOperationTransformer, EqualOperationTransformer, ListLiteralTransformer,
        NotEqualOperationTransformer,
    };
=======
    use super::super::list_type_configuration::ListTypeConfiguration;
>>>>>>> 959059a8
    use super::super::type_comparability_checker::TypeComparabilityChecker;
    use super::super::type_compiler::TypeCompiler;
    use super::super::type_equality_checker::TypeEqualityChecker;
    use super::*;
    use crate::debug::SourceInformation;
<<<<<<< HEAD
    use crate::types;
=======
    use lazy_static::lazy_static;
>>>>>>> 959059a8
    use pretty_assertions::assert_eq;

    fn create_expression_compiler(
        module: &Module,
    ) -> (
        Arc<ExpressionCompiler>,
        Arc<TypeCompiler>,
        Arc<UnionTagCalculator>,
    ) {
        let reference_type_resolver = ReferenceTypeResolver::new(&module);
        let last_result_type_calculator =
            LastResultTypeCalculator::new(reference_type_resolver.clone());
        let union_tag_calculator = UnionTagCalculator::new(reference_type_resolver.clone());
        let type_compiler = TypeCompiler::new(
            reference_type_resolver.clone(),
            union_tag_calculator.clone(),
            LIST_TYPE_CONFIGURATION.clone(),
        );
        let boolean_compiler = BooleanCompiler::new(type_compiler.clone());
        let none_compiler = NoneCompiler::new(type_compiler.clone());
        let variable_compiler = VariableCompiler::new(type_compiler.clone(), &module);
        let type_comparability_checker =
            TypeComparabilityChecker::new(reference_type_resolver.clone());
        let type_equality_checker = TypeEqualityChecker::new(reference_type_resolver.clone());
        let equal_operation_transformer = EqualOperationTransformer::new(
            reference_type_resolver.clone(),
            type_comparability_checker,
            type_equality_checker.clone(),
            LIST_TYPE_CONFIGURATION.clone(),
        );
        let not_equal_operation_transformer = NotEqualOperationTransformer::new();
        let list_literal_transformer = ListLiteralTransformer::new(LIST_TYPE_CONFIGURATION.clone());
        let boolean_operation_transformer = BooleanOperationTransformer::new();
        let function_type_coercion_transformer = FunctionTypeCoercionTransformer::new(
            type_equality_checker,
            reference_type_resolver.clone(),
        );

        (
            ExpressionCompiler::new(
                ExpressionCompilerSet {
                    boolean_compiler,
                    none_compiler,
                    variable_compiler,
                }
                .into(),
                ExpressionTransformerSet {
                    equal_operation_transformer,
                    not_equal_operation_transformer,
                    list_literal_transformer,
                    boolean_operation_transformer,
                    function_type_coercion_transformer,
                }
                .into(),
                reference_type_resolver,
                last_result_type_calculator,
                union_tag_calculator.clone(),
                type_compiler.clone(),
            ),
            type_compiler,
            union_tag_calculator,
        )
    }

    mod operation {
        use super::*;
        use pretty_assertions::assert_eq;

        #[test]
        fn compile_arithmetic_operation() {
            let (expression_compiler, _, _) = create_expression_compiler(&Module::dummy());

            assert_eq!(
                expression_compiler.compile(
                    &Operation::new(
                        Operator::Add,
                        Number::new(1.0, SourceInformation::dummy()),
                        Number::new(2.0, SourceInformation::dummy()),
                        SourceInformation::dummy()
                    )
                    .into(),
                ),
                Ok(ssf::ir::Operation::new(ssf::ir::Operator::Add, 1.0, 2.0).into())
            );
        }

        #[test]
        fn compile_number_comparison_operation() {
            let (expression_compiler, type_compiler, _) =
                create_expression_compiler(&Module::dummy());

            assert_eq!(
                expression_compiler.compile(
                    &Operation::new(
                        Operator::LessThan,
                        Number::new(1.0, SourceInformation::dummy()),
                        Number::new(2.0, SourceInformation::dummy()),
                        SourceInformation::dummy()
                    )
                    .into(),
                ),
                Ok(ssf::ir::PrimitiveCase::new(
                    ssf::types::Primitive::Integer8,
                    ssf::ir::Operation::new(ssf::ir::Operator::LessThan, 1.0, 2.0),
                    vec![
                        ssf::ir::PrimitiveAlternative::new(
                            ssf::ir::Primitive::Integer8(0),
                            ssf::ir::ConstructorApplication::new(
                                ssf::ir::Constructor::new(type_compiler.compile_boolean(), 0),
                                vec![],
                            ),
                        ),
                        ssf::ir::PrimitiveAlternative::new(
                            ssf::ir::Primitive::Integer8(1),
                            ssf::ir::ConstructorApplication::new(
                                ssf::ir::Constructor::new(type_compiler.compile_boolean(), 1),
                                vec![],
                            ),
                        ),
                    ],
                    None,
                )
                .into())
            );
        }
    }

    #[test]
    fn compile_let() {
        let (expression_compiler, _, _) = create_expression_compiler(&Module::dummy());

        assert_eq!(
            expression_compiler.compile(
                &Let::new(
                    vec![VariableDefinition::new(
                        "x",
                        Number::new(42.0, SourceInformation::dummy()),
                        types::Number::new(SourceInformation::dummy()),
                        SourceInformation::dummy()
                    )
                    .into()],
                    Variable::new("x", SourceInformation::dummy()),
                    SourceInformation::dummy()
                )
                .into(),
            ),
            Ok(ssf::ir::Let::new(
                "x",
                ssf::types::Primitive::Float64,
                42.0,
                ssf::ir::Variable::new("x")
            )
            .into())
        );
    }

    #[test]
    fn compile_let_with_multiple_definitions() {
        let (expression_compiler, _, _) = create_expression_compiler(&Module::dummy());

        assert_eq!(
            expression_compiler.compile(
                &Let::new(
                    vec![
                        VariableDefinition::new(
                            "x",
                            Number::new(42.0, SourceInformation::dummy()),
                            types::Number::new(SourceInformation::dummy()),
                            SourceInformation::dummy()
                        )
                        .into(),
                        VariableDefinition::new(
                            "y",
                            Number::new(42.0, SourceInformation::dummy()),
                            types::Number::new(SourceInformation::dummy()),
                            SourceInformation::dummy()
                        )
                        .into()
                    ],
                    Variable::new("x", SourceInformation::dummy()),
                    SourceInformation::dummy()
                )
                .into(),
            ),
            Ok(ssf::ir::Let::new(
                "x",
                ssf::types::Primitive::Float64,
                42.0,
                ssf::ir::Let::new(
                    "y",
                    ssf::types::Primitive::Float64,
                    42.0,
                    ssf::ir::Variable::new("x")
                )
            )
            .into())
        );
    }

    #[test]
    fn compile_let_recursive() {
        let (expression_compiler, _, _) = create_expression_compiler(&Module::dummy());

        assert_eq!(
            expression_compiler.compile(
                &Let::new(
                    vec![FunctionDefinition::new(
                        "f",
                        vec!["x".into()],
                        Number::new(42.0, SourceInformation::dummy()),
                        types::Function::new(
                            types::Number::new(SourceInformation::dummy()),
                            types::Number::new(SourceInformation::dummy()),
                            SourceInformation::dummy()
                        ),
                        SourceInformation::dummy()
                    )
                    .into()],
                    Variable::new("x", SourceInformation::dummy()),
                    SourceInformation::dummy()
                )
                .into(),
            ),
            Ok(ssf::ir::LetRecursive::new(
                vec![ssf::ir::Definition::new(
                    "f",
                    vec![ssf::ir::Argument::new("x", ssf::types::Primitive::Float64)],
                    42.0,
                    ssf::types::Primitive::Float64,
                )],
                ssf::ir::Variable::new("x")
            )
            .into())
        );
    }

    #[test]
    fn compile_let_recursive_with_recursive_functions() {
        let (expression_compiler, _, _) = create_expression_compiler(&Module::dummy());

        assert_eq!(
            expression_compiler.compile(
                &Let::new(
                    vec![FunctionDefinition::new(
                        "f",
                        vec!["x".into()],
                        Application::new(
                            Variable::new("f", SourceInformation::dummy()),
                            Variable::new("x", SourceInformation::dummy()),
                            SourceInformation::dummy()
                        ),
                        types::Function::new(
                            types::Number::new(SourceInformation::dummy()),
                            types::Number::new(SourceInformation::dummy()),
                            SourceInformation::dummy()
                        ),
                        SourceInformation::dummy()
                    )
                    .into()],
                    Variable::new("x", SourceInformation::dummy()),
                    SourceInformation::dummy()
                )
                .into(),
            ),
            Ok(ssf::ir::LetRecursive::new(
                vec![ssf::ir::Definition::new(
                    "f",
                    vec![ssf::ir::Argument::new("x", ssf::types::Primitive::Float64)],
                    ssf::ir::FunctionApplication::new(
                        ssf::ir::Variable::new("f"),
                        ssf::ir::Variable::new("x"),
                    ),
                    ssf::types::Primitive::Float64,
                )],
                ssf::ir::Variable::new("x")
            )
            .into())
        );
    }

    #[test]
    fn compile_nested_let_recursive() {
        let (expression_compiler, _, _) = create_expression_compiler(&Module::dummy());

        assert_eq!(
            expression_compiler.compile(
                &Let::new(
                    vec![FunctionDefinition::new(
                        "f",
                        vec!["x".into()],
                        Let::new(
                            vec![FunctionDefinition::new(
                                "g",
                                vec!["y".into()],
                                Variable::new("x", SourceInformation::dummy()),
                                types::Function::new(
                                    types::Number::new(SourceInformation::dummy()),
                                    types::Number::new(SourceInformation::dummy()),
                                    SourceInformation::dummy()
                                ),
                                SourceInformation::dummy()
                            )
                            .into()],
                            Variable::new("x", SourceInformation::dummy()),
                            SourceInformation::dummy()
                        ),
                        types::Function::new(
                            types::Number::new(SourceInformation::dummy()),
                            types::Number::new(SourceInformation::dummy()),
                            SourceInformation::dummy()
                        ),
                        SourceInformation::dummy()
                    )
                    .into()],
                    Variable::new("x", SourceInformation::dummy()),
                    SourceInformation::dummy()
                )
                .into(),
            ),
            Ok(ssf::ir::LetRecursive::new(
                vec![ssf::ir::Definition::new(
                    "f",
                    vec![ssf::ir::Argument::new("x", ssf::types::Primitive::Float64)],
                    ssf::ir::LetRecursive::new(
                        vec![ssf::ir::Definition::new(
                            "g",
                            vec![ssf::ir::Argument::new("y", ssf::types::Primitive::Float64)],
                            ssf::ir::Variable::new("x"),
                            ssf::types::Primitive::Float64,
                        )],
                        ssf::ir::Variable::new("x")
                    ),
                    ssf::types::Primitive::Float64,
                )],
                ssf::ir::Variable::new("x")
            )
            .into())
        );
    }

    #[test]
    fn compile_let_with_free_variables() {
        let (expression_compiler, _, _) = create_expression_compiler(&Module::dummy());

        assert_eq!(
            expression_compiler.compile(
                &Let::new(
                    vec![VariableDefinition::new(
                        "y",
                        Number::new(42.0, SourceInformation::dummy()),
                        types::Number::new(SourceInformation::dummy()),
                        SourceInformation::dummy()
                    )
                    .into()],
                    Let::new(
                        vec![FunctionDefinition::new(
                            "f",
                            vec!["x".into()],
                            Variable::new("y", SourceInformation::dummy()),
                            types::Function::new(
                                types::Number::new(SourceInformation::dummy()),
                                types::Number::new(SourceInformation::dummy()),
                                SourceInformation::dummy()
                            ),
                            SourceInformation::dummy()
                        )
                        .into()],
                        Variable::new("y", SourceInformation::dummy()),
                        SourceInformation::dummy()
                    ),
                    SourceInformation::dummy()
                )
                .into(),
            ),
            Ok(ssf::ir::Let::new(
                "y",
                ssf::types::Primitive::Float64,
                42.0,
                ssf::ir::LetRecursive::new(
                    vec![ssf::ir::Definition::new(
                        "f",
                        vec![ssf::ir::Argument::new("x", ssf::types::Primitive::Float64)],
                        ssf::ir::Variable::new("y"),
                        ssf::types::Primitive::Float64,
                    )],
                    ssf::ir::Variable::new("y")
                )
            )
            .into())
        );
    }

    #[test]
    fn compile_if_expressions() {
        let (expression_compiler, type_compiler, _) = create_expression_compiler(&Module::dummy());
        let boolean_type = type_compiler.compile_boolean();

        assert_eq!(
            expression_compiler.compile(
                &If::new(
                    Boolean::new(true, SourceInformation::dummy()),
                    Number::new(1.0, SourceInformation::dummy()),
                    Number::new(2.0, SourceInformation::dummy()),
                    SourceInformation::dummy(),
                )
                .into(),
            ),
            Ok(ssf::ir::AlgebraicCase::new(
                boolean_type.clone(),
                ssf::ir::ConstructorApplication::new(
                    ssf::ir::Constructor::new(boolean_type.clone(), 1),
                    vec![]
                ),
                vec![
                    ssf::ir::AlgebraicAlternative::new(
                        ssf::ir::Constructor::new(boolean_type.clone(), 0),
                        vec![],
                        2.0
                    ),
                    ssf::ir::AlgebraicAlternative::new(
                        ssf::ir::Constructor::new(boolean_type, 1),
                        vec![],
                        1.0
                    )
                ],
                None
            )
            .into())
        );
    }

    #[test]
    fn fail_to_compile_case_expression_with_argument_type_invalid() {
        let (expression_compiler, _, _) = create_expression_compiler(&Module::dummy());

        assert_eq!(
            expression_compiler.compile(
                &Case::new(
                    "x",
                    Boolean::new(true, SourceInformation::dummy()),
                    vec![Alternative::new(
                        types::Boolean::new(SourceInformation::dummy()),
                        Variable::new("x", SourceInformation::dummy())
                    )],
                    SourceInformation::dummy(),
                )
                .into(),
            ),
            Err(CompileError::CaseArgumentTypeInvalid(
                SourceInformation::dummy().into()
            ))
        );
    }

    #[test]
    fn compile_records() {
        let type_ = types::Record::new(
            "Foo",
            vec![(
                "foo".into(),
                types::Number::new(SourceInformation::dummy()).into(),
            )]
            .into_iter()
            .collect(),
            SourceInformation::dummy(),
        );
        let (expression_compiler, _, _) =
            create_expression_compiler(&Module::from_definitions_and_type_definitions(
                vec![TypeDefinition::new("Foo", type_)],
                vec![],
            ));

        assert_eq!(
            expression_compiler.compile(
                &RecordConstruction::new(
                    types::Reference::new("Foo", SourceInformation::dummy()),
                    vec![(
                        "foo".into(),
                        Number::new(42.0, SourceInformation::dummy()).into()
                    )]
                    .into_iter()
                    .collect(),
                    SourceInformation::dummy(),
                )
                .into(),
            ),
            Ok(ssf::ir::ConstructorApplication::new(
                ssf::ir::Constructor::new(
                    ssf::types::Algebraic::new(vec![ssf::types::Constructor::boxed(vec![
                        ssf::types::Primitive::Float64.into()
                    ])]),
                    0
                ),
                vec![ssf::ir::Primitive::Float64(42.0).into()]
            )
            .into())
        );
    }

    mod type_coercion {
        use super::*;
        use pretty_assertions::assert_eq;

        #[test]
        fn compile_type_coercion_of_boolean() {
            let (expression_compiler, type_compiler, union_tag_calculator) =
                create_expression_compiler(&Module::dummy());

            let union_type = types::Union::new(
                vec![
                    types::Boolean::new(SourceInformation::dummy()).into(),
                    types::None::new(SourceInformation::dummy()).into(),
                ],
                SourceInformation::dummy(),
            );

            assert_eq!(
                expression_compiler.compile(
                    &TypeCoercion::new(
                        Boolean::new(true, SourceInformation::dummy()),
                        types::Boolean::new(SourceInformation::dummy()),
                        union_type.clone(),
                        SourceInformation::dummy(),
                    )
                    .into(),
                ),
                Ok(ssf::ir::ConstructorApplication::new(
                    ssf::ir::Constructor::new(
                        type_compiler
                            .compile(&union_type.into())
                            .unwrap()
                            .into_algebraic()
                            .unwrap(),
                        union_tag_calculator
                            .calculate(&types::Boolean::new(SourceInformation::dummy()).into())
                            .unwrap()
                    ),
                    vec![ssf::ir::ConstructorApplication::new(
                        ssf::ir::Constructor::new(type_compiler.compile_boolean(), 1),
                        vec![]
                    )
                    .into()]
                )
                .into())
            );
        }

        #[test]
        fn compile_type_coercion_of_record() {
            let (expression_compiler, type_compiler, union_tag_calculator) =
                create_expression_compiler(&Module::dummy());

            let record_type =
                types::Record::new("Foo", Default::default(), SourceInformation::dummy());
            let union_type = types::Union::new(
                vec![
                    record_type.clone().into(),
                    types::None::new(SourceInformation::dummy()).into(),
                ],
                SourceInformation::dummy(),
            );

            assert_eq!(
                expression_compiler.compile(
                    &TypeCoercion::new(
                        Variable::new("x", SourceInformation::dummy()),
                        record_type.clone(),
                        union_type.clone(),
                        SourceInformation::dummy(),
                    )
                    .into(),
                ),
                Ok(ssf::ir::ConstructorApplication::new(
                    ssf::ir::Constructor::new(
                        type_compiler
                            .compile(&union_type.into())
                            .unwrap()
                            .into_algebraic()
                            .unwrap(),
                        union_tag_calculator.calculate(&record_type.into()).unwrap()
                    ),
                    vec![ssf::ir::Variable::new("x").into()]
                )
                .into())
            );
        }

        #[test]
        fn compile_type_coercion_of_union() {
            let (expression_compiler, type_compiler, _) =
                create_expression_compiler(&Module::dummy());

            let lower_union_type = types::Union::new(
                vec![
                    types::Boolean::new(SourceInformation::dummy()).into(),
                    types::None::new(SourceInformation::dummy()).into(),
                ],
                SourceInformation::dummy(),
            );
            let upper_union_type = types::Union::new(
                vec![
                    types::Boolean::new(SourceInformation::dummy()).into(),
                    types::Number::new(SourceInformation::dummy()).into(),
                    types::None::new(SourceInformation::dummy()).into(),
                ],
                SourceInformation::dummy(),
            );

            assert_eq!(
                expression_compiler.compile(
                    &TypeCoercion::new(
                        Variable::new("x", SourceInformation::dummy()),
                        lower_union_type,
                        upper_union_type.clone(),
                        SourceInformation::dummy(),
                    )
                    .into(),
                ),
                Ok(ssf::ir::Bitcast::new(
                    ssf::ir::Variable::new("x"),
                    type_compiler
                        .compile(&upper_union_type.into())
                        .unwrap()
                        .into_algebraic()
                        .unwrap(),
                )
                .into())
            );
        }

        #[test]
        fn compile_type_coercion_from_any_type_to_any_type() {
            let (expression_compiler, _, _) = create_expression_compiler(&Module::dummy());

            assert_eq!(
                expression_compiler.compile(
                    &TypeCoercion::new(
                        Variable::new("x", SourceInformation::dummy()),
                        types::Any::new(SourceInformation::dummy()),
                        types::Any::new(SourceInformation::dummy()),
                        SourceInformation::dummy(),
                    )
                    .into(),
                ),
                Ok(ssf::ir::Variable::new("x").into())
            );
        }

        #[test]
        fn compile_type_coercion_from_non_union_type_to_any_type() {
            let (expression_compiler, type_compiler, union_tag_calculator) =
                create_expression_compiler(&Module::dummy());

            assert_eq!(
                expression_compiler.compile(
                    &TypeCoercion::new(
                        Variable::new("x", SourceInformation::dummy()),
                        types::Boolean::new(SourceInformation::dummy()),
                        types::Any::new(SourceInformation::dummy()),
                        SourceInformation::dummy(),
                    )
                    .into(),
                ),
                Ok(
                    ssf::ir::Bitcast::new(
                        ssf::ir::ConstructorApplication::new(
                            ssf::ir::Constructor::new(
                                type_compiler
                                    .compile(
                                        &types::Union::new(
                                            vec![types::Boolean::new(SourceInformation::dummy())
                                                .into()],
                                            SourceInformation::dummy()
                                        )
                                        .into()
                                    )
                                    .unwrap()
                                    .into_algebraic()
                                    .unwrap(),
                                union_tag_calculator
                                    .calculate(
                                        &types::Boolean::new(SourceInformation::dummy()).into()
                                    )
                                    .unwrap()
                            ),
                            vec![ssf::ir::Variable::new("x").into()]
                        ),
                        type_compiler
                            .compile(&types::Any::new(SourceInformation::dummy()).into())
                            .unwrap()
                            .into_algebraic()
                            .unwrap(),
                    )
                    .into()
                )
            );
        }

        #[test]
        fn compile_type_coercion_from_union_type_to_any_type() {
            let (expression_compiler, type_compiler, _) =
                create_expression_compiler(&Module::dummy());

            let union_type = types::Union::new(
                vec![types::Boolean::new(SourceInformation::dummy()).into()],
                SourceInformation::dummy(),
            );

            assert_eq!(
                expression_compiler.compile(
                    &TypeCoercion::new(
                        Variable::new("x", SourceInformation::dummy()),
                        union_type,
                        types::Any::new(SourceInformation::dummy()),
                        SourceInformation::dummy(),
                    )
                    .into(),
                ),
                Ok(ssf::ir::Bitcast::new(
                    ssf::ir::Variable::new("x"),
                    type_compiler
                        .compile(&types::Any::new(SourceInformation::dummy()).into())
                        .unwrap()
                        .into_algebraic()
                        .unwrap(),
                )
                .into())
            );
        }
    }
}<|MERGE_RESOLUTION|>--- conflicted
+++ resolved
@@ -464,28 +464,11 @@
 
 #[cfg(test)]
 mod tests {
-<<<<<<< HEAD
-    use super::super::boolean_compiler::BooleanCompiler;
-    use super::super::error::CompileError;
-    use super::super::list_type_configuration::LIST_TYPE_CONFIGURATION;
-    use super::super::reference_type_resolver::ReferenceTypeResolver;
-    use super::super::transform::{
-        BooleanOperationTransformer, EqualOperationTransformer, ListLiteralTransformer,
-        NotEqualOperationTransformer,
-    };
-=======
-    use super::super::list_type_configuration::ListTypeConfiguration;
->>>>>>> 959059a8
     use super::super::type_comparability_checker::TypeComparabilityChecker;
-    use super::super::type_compiler::TypeCompiler;
     use super::super::type_equality_checker::TypeEqualityChecker;
     use super::*;
     use crate::debug::SourceInformation;
-<<<<<<< HEAD
-    use crate::types;
-=======
     use lazy_static::lazy_static;
->>>>>>> 959059a8
     use pretty_assertions::assert_eq;
 
     fn create_expression_compiler(
