--- conflicted
+++ resolved
@@ -72,10 +72,6 @@
     let module =
         MainFunctionDefinitionTransformer::new(names, configuration.clone()).transform(&module);
 
-<<<<<<< HEAD
-    let module = transform_with_types(&infer_types(&transform_without_types(&module)?)?)?;
-=======
-    let list_type_configuration = Arc::new(configuration.list_type_configuration.qualify(&names));
     let module = transform_with_types(
         &infer_types(
             &transform_without_types(&module)?,
@@ -83,7 +79,6 @@
         )?,
         configuration.builtin_configuration.clone(),
     )?;
->>>>>>> dbee548a
 
     let reference_type_resolver = ReferenceTypeResolver::new(&module);
     let type_comparability_checker = TypeComparabilityChecker::new(reference_type_resolver.clone());
@@ -181,11 +176,8 @@
             panic_function_name: "ein_panic".into(),
             list_type_configuration: LIST_TYPE_CONFIGURATION.clone(),
             string_type_configuration: STRING_TYPE_CONFIGURATION.clone(),
-<<<<<<< HEAD
             system_type_configuration: SYSTEM_TYPE_CONFIGURATION.clone(),
-=======
             builtin_configuration: BUILTIN_CONFIGURATION.clone(),
->>>>>>> dbee548a
         }
         .into();
     }
