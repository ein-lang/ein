--- conflicted
+++ resolved
@@ -13,8 +13,8 @@
     pub panic_function_name: String,
     pub list_type_configuration: Arc<ListTypeConfiguration>,
     pub string_type_configuration: Arc<StringTypeConfiguration>,
-<<<<<<< HEAD
     pub system_type_configuration: Arc<SystemTypeConfiguration>,
+    pub builtin_configuration: Arc<BuiltinConfiguration>,
 }
 
 impl CompileConfiguration {
@@ -27,7 +27,4 @@
 
         configuration
     }
-=======
-    pub builtin_configuration: Arc<BuiltinConfiguration>,
->>>>>>> dbee548a
 }