use std::os::raw::c_void;

#[no_mangle]
pub static ein_string_equal: ffi::Closure = ffi::Closure::new(equal_strings as *mut c_void, 2);

extern "C" fn equal_strings(
    _environment: *const c_void,
    one: ffi::EinString,
    other: ffi::EinString,
<<<<<<< HEAD
) -> usize {
    (one.as_slice() == other.as_slice()) as usize
=======
) -> ffi::Boolean {
    (one.as_slice() == other.as_slice()).into()
>>>>>>> 52c3a2ad
}

#[cfg(test)]
mod tests {
    use super::*;
    use std::ptr::null;

    #[test]
    fn equal_empty_strings() {
        let string = ffi::EinString::new(null(), 0);

<<<<<<< HEAD
        assert_eq!(equal_strings(null(), string, string), 1);
=======
        assert_eq!(equal_strings(null(), string, string), true.into());
>>>>>>> 52c3a2ad
    }

    #[test]
    fn equal_one_byte_strings() {
        let string = ffi::EinString::new([0u8].as_ptr(), 1);

<<<<<<< HEAD
        assert_eq!(equal_strings(null(), string, string), 1);
=======
        assert_eq!(equal_strings(null(), string, string), true.into());
>>>>>>> 52c3a2ad
    }

    #[test]
    fn not_equal_one_byte_strings() {
        let one = ffi::EinString::new(null(), 0);
        let other = ffi::EinString::new([0u8].as_ptr(), 1);

<<<<<<< HEAD
        assert_eq!(equal_strings(null(), one, other), 0);
=======
        assert_eq!(equal_strings(null(), one, other), false.into());
>>>>>>> 52c3a2ad
    }

    #[test]
    fn equal_text_strings() {
        const TEXT: &[u8] = "hello".as_bytes();

        let string = ffi::EinString::new(TEXT.as_ptr(), TEXT.len());

<<<<<<< HEAD
        assert_eq!(equal_strings(null(), string, string), 1);
=======
        assert_eq!(equal_strings(null(), string, string), true.into());
>>>>>>> 52c3a2ad
    }

    #[test]
    fn not_equal_text_strings() {
        const TEXT: &[u8] = "hello".as_bytes();
        const OTHER_TEXT: &[u8] = "hell0".as_bytes();

        assert_eq!(
            equal_strings(
                null(),
                ffi::EinString::new(TEXT.as_ptr(), TEXT.len()),
                ffi::EinString::new(OTHER_TEXT.as_ptr(), OTHER_TEXT.len()),
            ),
            false.into()
        );
    }
}<|MERGE_RESOLUTION|>--- conflicted
+++ resolved
@@ -7,13 +7,8 @@
     _environment: *const c_void,
     one: ffi::EinString,
     other: ffi::EinString,
-<<<<<<< HEAD
-) -> usize {
-    (one.as_slice() == other.as_slice()) as usize
-=======
 ) -> ffi::Boolean {
     (one.as_slice() == other.as_slice()).into()
->>>>>>> 52c3a2ad
 }
 
 #[cfg(test)]
@@ -25,22 +20,14 @@
     fn equal_empty_strings() {
         let string = ffi::EinString::new(null(), 0);
 
-<<<<<<< HEAD
-        assert_eq!(equal_strings(null(), string, string), 1);
-=======
         assert_eq!(equal_strings(null(), string, string), true.into());
->>>>>>> 52c3a2ad
     }
 
     #[test]
     fn equal_one_byte_strings() {
         let string = ffi::EinString::new([0u8].as_ptr(), 1);
 
-<<<<<<< HEAD
-        assert_eq!(equal_strings(null(), string, string), 1);
-=======
         assert_eq!(equal_strings(null(), string, string), true.into());
->>>>>>> 52c3a2ad
     }
 
     #[test]
@@ -48,11 +35,7 @@
         let one = ffi::EinString::new(null(), 0);
         let other = ffi::EinString::new([0u8].as_ptr(), 1);
 
-<<<<<<< HEAD
-        assert_eq!(equal_strings(null(), one, other), 0);
-=======
         assert_eq!(equal_strings(null(), one, other), false.into());
->>>>>>> 52c3a2ad
     }
 
     #[test]
@@ -61,11 +44,7 @@
 
         let string = ffi::EinString::new(TEXT.as_ptr(), TEXT.len());
 
-<<<<<<< HEAD
-        assert_eq!(equal_strings(null(), string, string), 1);
-=======
         assert_eq!(equal_strings(null(), string, string), true.into());
->>>>>>> 52c3a2ad
     }
 
     #[test]
